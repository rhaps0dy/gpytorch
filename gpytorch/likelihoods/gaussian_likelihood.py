--- conflicted
+++ resolved
@@ -104,7 +104,6 @@
     def raw_noise(self, value: Tensor) -> None:
         self.noise_covar.initialize(raw_noise=value)
 
-<<<<<<< HEAD
     def expected_log_prob(self, target: Tensor, input: MultivariateNormal, *params: Any, **kwargs: Any) -> Tensor:
         mean, variance = input.mean, input.variance
         noise = self.noise_covar.noise
@@ -112,8 +111,6 @@
         res = ((target - mean) ** 2 + variance) / noise + noise.log() + math.log(2 * math.pi)
         return res.sum(-1).mul(-0.5)
 
-=======
->>>>>>> 19f33f68
 
 class FixedNoiseGaussianLikelihood(_GaussianLikelihoodBase):
     """
