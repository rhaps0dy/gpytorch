--- conflicted
+++ resolved
@@ -22,20 +22,6 @@
         self._postprocess = postprocess_script
 
     def _sq_dist(self, x1, x2, postprocess, x1_eq_x2=False):
-<<<<<<< HEAD
-        if (False
-            and hasattr(torch, 'cdist')
-            and x1.dim() < 3
-            and x1.size(-2) <= 512
-            and x2.size(-2) <= 512
-            # TODO: remove when https://github.com/pytorch/pytorch/issues/22353 is fixed
-            and not (x1.is_cuda or x2.is_cuda)
-        ):
-            # torch cdist doesn't support batch, also only available after pytorch 1.1
-            # cdist is a bit faster on small tensors. Check again after pytorch PR #20605
-            # This sucks because .pow(2) breaks the gradient. GPflow had the same issue
-            res = torch.cdist(x1, x2).pow(2)
-=======
         # TODO: use torch squared cdist once implemented: https://github.com/pytorch/pytorch/pull/25799
         adjustment = x1.mean(-2, keepdim=True)
         x1 = x1 - adjustment
@@ -46,7 +32,6 @@
         x1_pad = torch.ones_like(x1_norm)
         if x1_eq_x2:
             x2_norm, x2_pad = x1_norm, x1_pad
->>>>>>> 50815554
         else:
             x2_norm = x2.pow(2).sum(dim=-1, keepdim=True)
             x2_pad = torch.ones_like(x2_norm)
