#!/usr/bin/env python3

import torch
from torch.autograd import Function
from .. import settings


def _solve(lazy_tsr, rhs):
    if (
        settings.fast_computations.solves.off()
        or settings.fast_computations.log_prob.off()
        or lazy_tsr.size(-1) <= settings.max_cholesky_size.value()
    ):
        return lazy_tsr._cholesky()._cholesky_solve(rhs)
    else:
        with torch.no_grad():
            preconditioner = lazy_tsr.detach()._inv_matmul_preconditioner()
        return lazy_tsr._solve(rhs, preconditioner)


class InvQuad(Function):
    """
    Given a PSD matrix A (or a batch of PSD matrices A), this function computes b A^{-1} b
    where b is a vector or batch of vectors
    """
    @staticmethod
    def forward(ctx, representation_tree, *args):
        """
        *args - The arguments representing the PSD matrix A (or batch of PSD matrices A)
        If inv_quad is true, the first entry in *args is inv_quad_rhs (Tensor)
        - the RHS of the matrix solves.

        Returns:
        - (Scalar) The inverse quadratic form (or None, if inv_quad is False)
        - (Scalar) The log determinant (or None, if logdet is False)
        """
        inv_quad_rhs, *matrix_args = args
        ctx.representation_tree = representation_tree
        # Get closure for matmul
        lazy_tsr = ctx.representation_tree(*matrix_args)

        # RHS for inv_quad
        ctx.is_vector = False
        if inv_quad_rhs.ndimension() == 1:
            inv_quad_rhs = inv_quad_rhs.unsqueeze(-1)
            ctx.is_vector = True

        # Perform solves (for inv_quad) and tridiagonalization (for estimating logdet)
        inv_quad_solves = _solve(lazy_tsr, inv_quad_rhs)
        inv_quad_term = (inv_quad_solves * inv_quad_rhs).sum(-2)

        to_save = matrix_args + [inv_quad_solves]
        ctx.save_for_backward(*to_save)

        if settings.memory_efficient.off():
            ctx._lazy_tsr = lazy_tsr

        return inv_quad_term

    @staticmethod
    def backward(ctx, inv_quad_grad_output):
        *matrix_args, inv_quad_solves = ctx.saved_tensors

        if hasattr(ctx, "_lazy_tsr"):
            lazy_tsr = ctx._lazy_tsr
        else:
            lazy_tsr = ctx.representation_tree(*matrix_args)

        # Fix grad_output sizes
        inv_quad_grad_output = inv_quad_grad_output.unsqueeze(-2)
        neg_inv_quad_solves_times_grad_out = inv_quad_solves.mul(inv_quad_grad_output).mul(-1)
<<<<<<< HEAD
=======

        matrix_arg_grads = [None] * len(matrix_args)
>>>>>>> b14434bb

        # input_1 gradient
        if any(ctx.needs_input_grad[2:]):
            left_factors = neg_inv_quad_solves_times_grad_out
            right_factors = inv_quad_solves
            matrix_arg_grads = lazy_tsr._quad_form_derivative(left_factors, right_factors)

        # input_2 gradients
        if ctx.needs_input_grad[1]:
            inv_quad_rhs_grad = neg_inv_quad_solves_times_grad_out.mul(-2)
        else:
            inv_quad_rhs_grad = torch.zeros_like(inv_quad_solves)
        if ctx.is_vector:
            inv_quad_rhs_grad.squeeze_(-1)

        res = tuple([None] + [inv_quad_rhs_grad] + list(matrix_arg_grads))
        return tuple(res)<|MERGE_RESOLUTION|>--- conflicted
+++ resolved
@@ -69,11 +69,8 @@
         # Fix grad_output sizes
         inv_quad_grad_output = inv_quad_grad_output.unsqueeze(-2)
         neg_inv_quad_solves_times_grad_out = inv_quad_solves.mul(inv_quad_grad_output).mul(-1)
-<<<<<<< HEAD
-=======
 
         matrix_arg_grads = [None] * len(matrix_args)
->>>>>>> b14434bb
 
         # input_1 gradient
         if any(ctx.needs_input_grad[2:]):
